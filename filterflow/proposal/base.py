--- conflicted
+++ resolved
@@ -2,21 +2,13 @@
 
 import tensorflow as tf
 
-<<<<<<< HEAD
-from filterflow.base import State, InputsBase, Module
-=======
 from filterflow.base import State, Module
->>>>>>> 4e10bdc1
 
 
 class ProposalModelBase(Module, metaclass=abc.ABCMeta):
 
     @abc.abstractmethod
-<<<<<<< HEAD
-    def propose(self, state: State, inputs: InputsBase, observation: tf.Tensor):
-=======
     def propose(self, state: State, inputs: tf.Tensor, observation: tf.Tensor):
->>>>>>> 4e10bdc1
         """Interface method for particle proposal
 
         :param state: State
@@ -30,11 +22,7 @@
         """
 
     @abc.abstractmethod
-<<<<<<< HEAD
-    def loglikelihood(self, proposed_state: State, state: State, inputs: InputsBase, observation: tf.Tensor):
-=======
     def loglikelihood(self, proposed_state: State, state: State, inputs: tf.Tensor, observation: tf.Tensor):
->>>>>>> 4e10bdc1
         """Interface method for particle proposal
         :param proposed_state: State
             proposed state
@@ -46,37 +34,4 @@
             Look ahead observation for adapted particle proposal
         :return: proposed State
         :rtype: tf.Tensor
-<<<<<<< HEAD
-        """
-
-
-class BootstrapProposalModel(ProposalModelBase):
-    """Standard bootstrap proposal: directly uses the transition model as a proposal.
-    """
-
-    def __init__(self, transition_model, name='BootstrapProposalModel'):
-        super(BootstrapProposalModel, self).__init__(name=name)
-        self._transition_model = transition_model
-
-    def propose(self, state: State, inputs: InputsBase, _observation: tf.Tensor):
-        """See base class"""
-        proposed_particles = self._transition_model.sample(state, inputs)
-        return attr.evolve(state, particles=proposed_particles)
-
-    def loglikelihood(self, proposed_state: State, state: State, inputs: InputsBase, observation: tf.Tensor):
-        """Interface method for particle proposal
-        :param proposed_state: State
-            proposed state
-        :param state: State
-            previous particle filter state
-        :param inputs: InputsBase
-            Control variables (time elapsed, some environment variables, etc)
-        :param observation: Observation
-            Look ahead observation for adapted particle proposal
-        :return: proposed State
-        :rtype: tf.Tensor
-        """
-        return self._transition_model.loglikelihood(state, proposed_state, inputs)
-=======
-        """
->>>>>>> 4e10bdc1
+        """
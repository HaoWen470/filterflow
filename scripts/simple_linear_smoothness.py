--- conflicted
+++ resolved
@@ -151,11 +151,7 @@
 
 
 def main(resampling_method_value, resampling_neff, resampling_kwargs=None, T=100, batch_size=1, n_particles=25,
-<<<<<<< HEAD
-         data_seed=0, filter_seed=1, mesh_size=10, savefig=False, use_tqdm=False):
-=======
-         data_seed=0, filter_seed=1, mesh_size=10, savefig=True):
->>>>>>> 16b1a2ff
+         data_seed=0, filter_seed=1, mesh_size=10, savefig=True, use_tqdm=False):
     transition_matrix = 0.5 * np.eye(2, dtype=np.float32)
     transition_covariance = np.eye(2, dtype=np.float32)
     observation_matrix = np.eye(2, dtype=np.float32)
